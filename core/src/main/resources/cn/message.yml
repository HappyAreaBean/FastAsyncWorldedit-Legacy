# 原译者：Green_Chennai (MCBBS: ww2498010071)
# 2018年12月11日 10:25:15 进行过第8次更新

# 佛壁灯于 2018年12月10日 21:24:35 (UTC+8) 大幅改进翻译质量

# Green_Chennai在2018年12月11日 10:31:43第8次更新时修改由佛壁灯改进翻译后的不协调
# 请勿将 'FAWE' 进行翻译

info:
  prefix: '&8(&4&lFAWE&8)&r&7'
<<<<<<< HEAD
  file_deleted: '%s0 已被删除.'
  schematic_pasting: '&7正在粘贴布局.此操作无法撤销.'
  lighting_propogate_selection: '&7光照已在 %s0 个区块内传播.（注：你可使用 //removelight 移除）'
  updated_lighting_selection: '&7已更新 %s0 个区块内的光照.（数据包可能要稍后发出）'
  set_region: '&7选择区域已设置为你当前允许的区域'
  worldedit_command_limit: '&7请等待完成你的当前操作'
  worldedit_delayed: '&7正在处理你的FAWE操作，请稍后···'
  worldedit_run: '&7抱歉造成延误，现正执行 %s'
  worldedit_complete: '&7编辑完成.'
  require_selection_in_mask: '&7你选中的 %s 不在蒙版内.你只能在允许的区域内编辑.'
  worldedit_volume: '&7你不能选择 %current% 大小的区域.所允许的最大区域为 %max%.'
  worldedit_iterations: '&7你不能重复 %current% 次.所允许的最多重复为 %max% 次.'
=======
  file_deleted: '%s0 已被删除。'
  schematic_pasting: '&7正在粘贴布局。此操作无法撤销。'
  lighting_propogate_selection: '&7光照已在 %s0 个区块内传播。（注：您可使用 //removelight 移除）'
  updated_lighting_selection: '&7已更新 %s0 个区块内的光照。（数据包可能要稍后发出）'
  set_region: '&7选择区域已设置为您当前允许的区域'
  worldedit_command_limit: '&7请等待完成您的当前操作'
  worldedit_delayed: '&7正在处理您的快异创世操作，请稍后···'
  worldedit_run: '&7很抱歉造成延误，现正执行 %s'
  worldedit_complete: '&7编辑完成。'
  require_selection_in_mask: '&7您选中的 %s 不在蒙版内。您只能在允许的区域内编辑。'
  worldedit_volume: '&7您不能选择 %current% 大小的区域。所允许的最大区域为 %max%。'
  worldedit_iterations: '&7您不能重复 %current% 次。所允许的最多重复为 %max% 次。'
>>>>>>> e64debbc
  worldedit_unsafe: '&7已阻止对此命令的访问'
  worldedit_dangerous_worldedit: '&c%s1 在 %s0 处进行了不安全的编辑'
  worldedit_toggle_tips_on: '&7已禁用FAWE提示.'
  worldedit_toggle_tips_off: '&7已启用FAWE提示.'
  
  worldedit_bypassed: '&7正绕过FAWE限制.'
  worldedit_unmasked: '&6你的FAWE编辑现已不受限制.'

  worldedit_restricted: '&6你的FAWE编辑现正受限制.'
  worldedit_oom_admin: |-
    &c可选项:
    &8 - &7//fast
    &8 - &7进行小编辑
    &8 - &7分配更多内存
    &8 - &7禁用 `max-memory-percent`
  compressed: '已压缩历史.保存为 ~ %s0b（%s1 倍原大小）'
  action_complete: '已在 %s0 秒内完成操作'
  
error:
  worldedit_extend: '&c你的编辑可能已超过所允许的范围.'
  web_unauthorized: '仅允许来自已配置网页主机的链接: %s0'
  command_syntax: '&c用法: &7%s0'
  no_perm: '&c你缺少权限节点: %s0'
  setting_disable: '&c缺少设置: %s0'
  brush_not_found: '&c可用画笔: %s0'
  brush_incompatible: '&c画笔与此版本不兼容'
  schematic_not_found: '&c未找到布局: &7%s0'
  no_region: '&c你当前没有允许修改的区域'
  no_mask: '&c你当前没有蒙版集'
  not_player: '&c你必须为玩家才能执行此操作！'
  player_not_found: '&c玩家未找到:&7 %s0'
  oom: |-
    &8[&c致命错误&8] &c系统检测到可用内存 < 1%.我们将执行下列操作:
    &8 - &7终止创世的方块放置
    &8 - &7清除创世历史
    &8 - &7卸载无用区块
    &8 - &7杀死实体
    &8 - &7收集垃圾
    &c若你正尝试使服务器崩溃，请忽略此消息
    &7注：低内存可能但不一定由创世导致
  worldedit_some_fails: '&c%s0 个方块由于在你所允许的区域外而无法放置.'
  worldedit_some_fails_blockbag: '&c缺少方块: %s0'
  
web:
  generating_link: '正在上传 %s，请稍后···'
  generating_link_failed: '&c生成下载链接失败！'
  download_link: '%s'
  
worldedit:
  general:
    mask_disabled: 已禁用全局蒙版
    mask: 已设置全局蒙版
    texture_disabled: 已重置纹理
    texture_set: 已设置纹理为 %s1
    source_mask_disabled: 已禁用全局源蒙版
    source_mask: 已设置全局源蒙版
    transform_disabled: 已禁用全局变形
    transform: 已设置全局变形
    fast_enabled: 已启用快速模式.历史及编辑将不受限制.
    fast_disabled: 已禁用快速模式
    place_enabled: '放置于位置 #1.'
    place_disabled: 放置于你所站的方块.

  copy:
    command_copy: '已复制 %s0 个方块.'
  cut:
    command_cut_slow: '已剪切 %s0 个方块.'
    command_cut_lazy: '%s0 个方块将在粘贴时被移除'
  paste:
    command_paste: 已粘贴剪贴板内容在 %s0
  rotate:
    command_rotate: 已旋转剪贴板内容
  flip:
    command_flipped: 已翻转剪贴板内容
  regen:
    command_regen_0: 已重新生成区域.
    command_regen_1: 已重新生成区域.
    command_regen_2: 已重新生成区域.
  tree:
    command_tree: '已生成 %s0 棵树木.'
    command_pumpkin: '已生成 %s0 个南瓜.'
  flora:
    command_flora: '已生成 %s0 棵植物.'
  history:
    command_history_clear: 已清除历史记录
    command_redo_error: 无可重做项.（请使用 `/inspect` 或 `/frb` 查看）
    command_history_other_error: 无法找到 %s0 的会话.
    command_redo_success: 重做成功%s0.
    command_undo_error: 无可撤销项.（请使用 `/inspect` 或 `/frb` 查看）
    command_undo_success: 撤消成功%s0.
  operation:
    operation: 操作已进入队列 (%s0)
  selection:
    selection_wand: '左击: 选择位置 #1；右击:选择位置 #2'
    selection_wand_disable: 已禁用编辑手杖.
    selection_wand_enable: 已启用编辑手杖.
    selection_chunk: 已选中区块 (%s0)
    selection_chunks: 已选中区块 (%s0) - (%s1)
    selection_contract: 区域已缩小 %s0 个方块.
    selection_count: 共计 %s0 块.
    selection_distr: '# 方块总数: %s0'
    selection_expand: 地区扩大%s0 块
    selection_expand_vert: 区域已增大 %s0 个方块.(从上到下)
    selection_inset: 已插入区域
    selection_outset: 已移出区域
    selection_shift: 已移动区域
    selection_cleared: 已清除选择
  navigation:
    navigation_wand_error: '&c无可传递项'
  anvil:
    world_is_loaded: 执行操作时世界不能被占用.请先卸载世界，或使用 -f 标记覆盖（请先保存）
  brush:
    brush_reset: 重置你的画笔.（SHIFT + 单击）
    brush_none: 你未拿画笔!
    brush_scroll_action_set: 已设置滚动操作至 %s0
    brush_scroll_action_unset: 已移除滚动操作
    brush_visual_mode_set: 已设置可视模式为 %s0
    brush_target_mode_set: 已设置目标模式为 %s0
    brush_target_mask_set: 已设置目标蒙版为 %s0
    brush_target_offset_set: 设置目的地偏移量 %s0
    brush_equipped: 已装备画笔 %s0
    brush_try_other: |-
      &c 还有其他画笔可用，如：
      &8 - &7//br height [半径=5] [#剪贴板|文件=null] [旋转=0] [纵坐标=1.00]
    brush_copy: 左击要复制的对象，右击粘贴.你可增加画笔半径.
    brush_height_invalid: 高度图文件无效 (%s0)
    brush_smooth: '注：你可用混合刷使凸起与洞穴处变得平滑.'
    brush_spline: 点击添加点，请点击相同点完成
    brush_line_primary: 已添加点 %s0，请点击其他位置以创建线条
    brush_catenary_direction: 已添加点 %s0，请点击要创建样条曲线的方向
    brush_line_secondary: 已创建样条曲线
    brush_spline_primary_2: 已添加位置，请点击相同点合并！
    brush_spline_secondary_error: 位置集不足！
    brush_spline_secondary: 已创建样条曲线
    brush_size: 已设置画笔尺寸
    brush_range: 已设置画笔尺寸
    brush_mask_disabled: 已禁用画笔蒙版
    brush_mask: 已设置画笔蒙版
    brush_source_mask_disabled: 已禁用画笔源蒙版
    brush_source_mask: 已设置画笔源蒙版
    brush_transform_disabled: 已禁用画笔变形
    brush_transform: 已设置画笔变形
    brush_material: 已设置画笔材料
  rollback:
    rollback_element: 正在撤消 %s0
  tool:
    tool_inspect: 已绑定检查工具至 %s0.
    tool_inspect_info: '&7%s0 在 %s3 前将 %s1 更改为 %s2'
    tool_inspect_info_footer: '&6共计: &7%s0 处更改'
    tool_none: 工具已从你的当前物品上解绑.
    tool_info: 已绑定信息工具至 %s0.
    tool_tree: 已绑定造树工具至 %s0.
    tool_tree_error: 树型 %s0 未知.
    tool_repl: 已绑定方块替换工具至 %s0.
    tool_cycler: 已绑定方块数据循环工具至 %s0.
    tool_flood_fill: 已绑定方块洪水填充工具至 %s0.
    tool_range_error: '最大范围: %s0.'
    tool_radius_error: '最大画笔半径: %s0.'
    tool_deltree: 已绑定漂树移除工具至 %s0.
    tool_farwand: 已绑定远程手杖至 %s0.
    tool_lrbuild_bound: 已绑定远程建筑工具至 %s0.
    tool_lrbuild_info: 已设置左击为 %s0; 已设置右击为 %s1.
    superpickaxe_enabled: 已启用超级稿子.
    superpickaxe_disabled: 已禁用超级稿子.
    superpickaxe_area_enabled: 已更改模式.请使用稿子左击，使用 // 禁用此功能.
  snapshot:
    snapshot_loaded: '已载入快照 %s0 ;正在恢复···'
    snapshot_set: '已设置快照为: %s0'
    snapshot_newest: 正使用最新版快照.
    snapshot_list_header: '世界快照 (%s0):'
    snapshot_list_footer: 请使用 /snap use [快照] 或 /snap use latest.
  biome:
    biome_list_header: '生态群系 (页 %s0/%s1):'
    biome_changed: 已更改 %s0 列中的生态群系.
  utility:
    kill_success: '已击杀半径 %s0 内的 %s1 个实体.'
    nothing_confirmed: 你没有待确认的操作.
    page_footer: 请使用 %s0 前往下一页
  schematic:
    schematic_prompt_clear: '&7你可能需先使用 &c%s0 &7来清除剪贴板'
    schematic_show: |-
      &7正在显示来自 &a%s1&7 的 &a%s0&7 个原理图:
      &8 - &a左击&7将结构复制到你的剪贴板
      &8 - &a右击&7将结构添加到多重剪贴板
      &8 - &7使用 &a%s2&7 回到原世界
    schematic_format: '可用格式 (名称: 搜索名称)'
    schematic_loaded: '已加载 %s0.请使用 //paste 粘贴'
    schematic_saved: '已保存 %s0.'
    schematic_page: 页数必须为 %s
    schematic_none: 未找到文件.
    schematic_list: '可用文件 (文件名: 格式) [%s0/%s1]:'
    schematic_list_elem: '&8 - &a%s0 &8- &7%s1'
    schematic_move_exists: '&c%s0 已存在'
    schematic_move_success: '&a%s0 -> %s1'
    schematic_move_failed: '&a%s0 未移动: %s1'
  clipboard:
    clipboard_cleared: 已清除剪贴板
    clipboard_invalid_format: '未知剪贴板格式: %s0'
    clipboard_uri_not_found: 你尚未加载 %s0
  visitor:
    visitor_block: '共影响 %s0 个方块'
    visitor_entity: '共影响 %s0 个实体'
    visitor_flat: '共影响 %s0 列'
  selector:
    selector_fuzzy_pos1: 已从 %s0 %s1 处设置并扩展区域.
    selector_fuzzy_pos2: 已添加 %s0 %s1 的扩展区域.
    selector_invalid_coordinates: 坐标 %s0 无效
    selector_already_set: 已设置位置.
    selector_set_default: 你的默认区域选择器已更改为 %s0.
    selector_pos: '已设置点 %s0 在 %s1 选择方块共 (%s2) 个'
    selector_center: 已设置中心为 %s0 (%s1).
    selector_radius: 已设置半径为 %s0 (%s1).
    selector_expanded: 已扩大区域至 %s0 (%s1)
  timezone:
    timezone_set: '已为此会话设置时区至: %s0'
    timezone_display: '此时区的当前时间为:  %s0'
  command:
    command_invalid_syntax: 命令使用有误 (无帮助可用).
  help:
    command_clarifying_bracket: '&7已为 &c%s0 &7添加阐述括号'
    help_suggest: '&7无法找到 %s0.试试 &c%s1 &7吗？'
    help_header_categories: 命令类型
    help_header_subcommands: 子命令
    help_header_command: '&7%s0 &c帮助'
    help_item_allowed: '&a%s0&8 - &7%s1'
    help_item_denied: '&c%s0&8 - &7%s1'
    help_header: '帮助: 页 %s0/%s1'
    help_footer: '&7维基页面: https://git.io/vSKE5'
progress:
  progress_message: '剩余 %s1/%s0 (%s2%) @%s3cps %s4s'
  progress_finished: '[ 完成! ]'
cancel:
  worldedit_cancel_count: '&c已取消 %s0 次编辑.'
  worldedit_cancel_reason_confirm: '&7你的选择区域过大 (&c%s0 &7-> &c%s1&7，内有 &c%s3&7 个方块).请使用 &c//confirm &7继续执行 &c%s2'
  worldedit_cancel_reason: '&c已取消你的创世操作:&7 %s0&c.'
  worldedit_cancel_reason_manual: 手动取消
  worldedit_cancel_reason_low_memory: 内存不足
  worldedit_cancel_reason_max_changes: 方块更改过多
  worldedit_cancel_reason_max_checks: 方块检查过多
  worldedit_cancel_reason_max_tiles: 方块状态过多
  worldedit_cancel_reason_max_entities: 实体过多
  worldedit_cancel_reason_max_iterations: 最大重复次数
  worldedit_cancel_reason_no_region: 无权限编辑区域 (请使用 /wea 绕过限制，或在 config.yml 中禁用 `region-restrictions`)
  worldedit_failed_load_chunk: '&c已跳过区块载入: &7%s0;%s1&c.请尝试增加区块等待时长'
  worldedit_cancel_reason_outside_level: 世界外
  worldedit_cancel_reason_outside_region: 在允许编辑的区域外 (请使用 /wea 绕过限制，或在 config.yml 中禁用 `region-restrictions`)
navigation:
  ascend_fail: 你上方无空位.
  ascended_plural: 已上升 %s0 格.
  ascended_singular: 已向上移动一层.
  unstuck: 起飞了！
  descend_fail: 你下方无空位.
  descend_plural: 已下降 %s0 格.
  descend_singular: 已向下移动一层.
  whoosh: 嗖!
  poof: 啪!
  thru_fail: 你前方无空位.
  no_block: '视野内无方块！(或距离过远)'
  up_fail: 你将碰到上方的物体.
selection:
  sel_cuboid: '立方体: 左击点 1, 右击点 2'
  sel_cuboid_extend: '立方体: 左击起始点, 右击扩大'
  sel_2d_polygon: '2D 多边形选择器: 左/右点击添加点.'
  sel_ellipsiod: '椭圆体选择器: 左击选定中心，右击扩大'
  sel_sphere: '球体选择器: 左击选定中心，右击设置半径'
  sel_cylindrical: '圆柱选择器: 左击选定中心，右击扩大'
  sel_max: '可选择至多 %s0 个点.'
  sel_fuzzy: '模糊选择器: 左击选择所有可能的方块，右击添加.要选择气腔，请使用 //pos1.'
  sel_convex_polyhedral: '凸多面体选择器: 左击选择首个顶点，右击选择更多顶点.'
  sel_list: '要查看选择类型列表，请使用: &c//sel list'
  sel_modes: '请选择下列模式之一:'
tips:
  tip_sel_list: '提示: 请使用 &c//sel list &7查看不同的选择模式'
  tip_select_connected: '提示: 请使用 //sel fuzzy 选择所有连接为一体的方块'
  tip_set_pos1: '提示: 请使用 &c//set pos1 &7将点 1 作为样式'
  tip_farwand: '提示: 请使用 &c//farwand &7选择远方的点'
  tip_lazycut: '&7提示: 使用 &c//lazycut &7更为安全'
  tip_fast: '&7提示: 请使用 &c//fast &7在不撤销的情况下快速放置方块'
  tip_cancel: '&7提示: 你可使用 &c//cancel &7取消进行中的编辑'
  tip_mask: '&7提示: 请使用 &c/gmask &7设置全局终点蒙版'
  tip_mask_angle: '提示: 请使用 &c//replace /[-20][-3] bedrock &7替换 3-20 个方块的上坡'
  tip_set_linear: '&7提示: 请使用 &c//set #l3d[wood,bedrock] &7线性放置方块'
  tip_surface_spread: '&7提示: 请使用 &c//set #surfacespread[5][0][5][#existing] &7进行平面展开'
  tip_set_hand: '&7提示: 请使用 &c//set hand &7来使用你的手'
  tip_replace_id: '&7提示: 请使用 &c//replace woodenstair #编号[石台阶] &7来仅替换方块编号'
  tip_replace_light: '提示: 请使用 &c//replace #brightness[1][15] 0 &7来移除光源'
  tip_tab_complete: '提示: 替换命令支持 Tab 键补全功能'
  tip_flip: '提示: 请使用 &c//flip &7创建镜像'
  tip_deform: '提示: 请使用 &c//deform &7重新塑形'
  tip_transform: '提示: 请使用 &c//gtransform &7设置变形'
  tip_copypaste: '提示: 请使用 &c//br copypaste &7在点击时粘贴'
  tip_source_mask: '提示: 请使用 &c/gsmask <蒙版> &7来设置源蒙版'
  tip_replace_marker: '提示: 请使用 &c//replace wool #fullcopy &7使用剪切板完全替换方块'
  tip_paste: '提示: 请使用 &c//paste &7放置方块'
  tip_lazycopy: '提示: lazycopy 的速度更为快捷'
  tip_download: '提示: 来试试 &c//download'
  tip_rotate: '提示: 请使用 &c//rotate &7确定方位'
  tip_copy_pattern: '提示: 请使用 &c#copy &7来作为样式使用'
  tip_regen_0: '提示: 使用 &c/regen [生态群系] &7来重新生成生态群系'
  tip_regen_1: '提示: 使用 &c/regen [生态群系] [种子] &7来重新生成生态群系'
  tip_biome_pattern: '提示: &c#biome[forest]&7 样式可用于任意命令中'
  tip_biome_mask: '提示: 你可使用 `$jungle` 蒙版来限定生态群系'<|MERGE_RESOLUTION|>--- conflicted
+++ resolved
@@ -8,7 +8,6 @@
 
 info:
   prefix: '&8(&4&lFAWE&8)&r&7'
-<<<<<<< HEAD
   file_deleted: '%s0 已被删除.'
   schematic_pasting: '&7正在粘贴布局.此操作无法撤销.'
   lighting_propogate_selection: '&7光照已在 %s0 个区块内传播.（注：你可使用 //removelight 移除）'
@@ -21,7 +20,6 @@
   require_selection_in_mask: '&7你选中的 %s 不在蒙版内.你只能在允许的区域内编辑.'
   worldedit_volume: '&7你不能选择 %current% 大小的区域.所允许的最大区域为 %max%.'
   worldedit_iterations: '&7你不能重复 %current% 次.所允许的最多重复为 %max% 次.'
-=======
   file_deleted: '%s0 已被删除。'
   schematic_pasting: '&7正在粘贴布局。此操作无法撤销。'
   lighting_propogate_selection: '&7光照已在 %s0 个区块内传播。（注：您可使用 //removelight 移除）'
@@ -34,7 +32,6 @@
   require_selection_in_mask: '&7您选中的 %s 不在蒙版内。您只能在允许的区域内编辑。'
   worldedit_volume: '&7您不能选择 %current% 大小的区域。所允许的最大区域为 %max%。'
   worldedit_iterations: '&7您不能重复 %current% 次。所允许的最多重复为 %max% 次。'
->>>>>>> e64debbc
   worldedit_unsafe: '&7已阻止对此命令的访问'
   worldedit_dangerous_worldedit: '&c%s1 在 %s0 处进行了不安全的编辑'
   worldedit_toggle_tips_on: '&7已禁用FAWE提示.'
